// Copyright 2018-2020 the Deno authors. All rights reserved. MIT license.

// Do not add any dependency to modules.rs!
// modules.rs is complex and should remain decoupled from isolate.rs to keep the
// Isolate struct from becoming too bloating for users who do not need
// asynchronous module loading.

use rusty_v8 as v8;

use crate::any_error::ErrBox;
use crate::bindings;
use crate::inspector::InspectorClient;
use crate::js_errors::CoreJSError;
use crate::js_errors::V8Exception;
use crate::ops::*;
use crate::shared_queue::SharedQueue;
use crate::shared_queue::RECOMMENDED_SIZE;
use crate::InspectorHandle;
use futures::future::FutureExt;
use futures::future::TryFutureExt;
use futures::stream::select;
use futures::stream::FuturesUnordered;
use futures::stream::StreamExt;
use futures::task::AtomicWaker;
use libc::c_void;
use std::collections::HashMap;
use std::convert::From;
use std::error::Error;
use std::fmt;
use std::future::Future;
use std::ops::{Deref, DerefMut};
use std::option::Option;
use std::pin::Pin;
use std::sync::{Arc, Mutex, Once};
use std::task::Context;
use std::task::Poll;

/// A ZeroCopyBuf encapsulates a slice that's been borrowed from a JavaScript
/// ArrayBuffer object. JavaScript objects can normally be garbage collected,
/// but the existence of a ZeroCopyBuf inhibits this until it is dropped. It
/// behaves much like an Arc<[u8]>, although a ZeroCopyBuf currently can't be
/// cloned.
pub struct ZeroCopyBuf {
  backing_store: v8::SharedRef<v8::BackingStore>,
  byte_offset: usize,
  byte_length: usize,
}

unsafe impl Send for ZeroCopyBuf {}

impl ZeroCopyBuf {
  pub fn new(view: v8::Local<v8::ArrayBufferView>) -> Self {
    let backing_store = view.buffer().unwrap().get_backing_store();
<<<<<<< HEAD
    let p = unsafe { &mut *backing_store.get() };
    let backing_store_ptr = p as *mut _ as *mut u8;
    let view_ptr = unsafe { backing_store_ptr.add(view.byte_offset()) };
    let view_len = view.byte_length();
=======
    let byte_offset = view.byte_offset();
    let byte_length = view.byte_length();
>>>>>>> c824eb58
    Self {
      backing_store,
      byte_offset,
      byte_length,
    }
  }
}

impl Deref for ZeroCopyBuf {
  type Target = [u8];
  fn deref(&self) -> &[u8] {
    let buf = unsafe { &**self.backing_store.get() };
    &buf[self.byte_offset..self.byte_offset + self.byte_length]
  }
}

impl DerefMut for ZeroCopyBuf {
  fn deref_mut(&mut self) -> &mut [u8] {
    let buf = unsafe { &mut **self.backing_store.get() };
    &mut buf[self.byte_offset..self.byte_offset + self.byte_length]
  }
}

impl AsRef<[u8]> for ZeroCopyBuf {
  fn as_ref(&self) -> &[u8] {
    &*self
  }
}

impl AsMut<[u8]> for ZeroCopyBuf {
  fn as_mut(&mut self) -> &mut [u8] {
    &mut *self
  }
}

pub enum SnapshotConfig {
  Borrowed(v8::StartupData<'static>),
  Owned(v8::OwnedStartupData),
}

impl From<&'static [u8]> for SnapshotConfig {
  fn from(sd: &'static [u8]) -> Self {
    Self::Borrowed(v8::StartupData::new(sd))
  }
}

impl From<v8::OwnedStartupData> for SnapshotConfig {
  fn from(sd: v8::OwnedStartupData) -> Self {
    Self::Owned(sd)
  }
}

impl Deref for SnapshotConfig {
  type Target = v8::StartupData<'static>;
  fn deref(&self) -> &Self::Target {
    match self {
      Self::Borrowed(sd) => sd,
      Self::Owned(sd) => &*sd,
    }
  }
}

/// Stores a script used to initalize a Isolate
pub struct Script<'a> {
  pub source: &'a str,
  pub filename: &'a str,
}

// TODO(ry) It's ugly that we have both Script and OwnedScript. Ideally we
// wouldn't expose such twiddly complexity.
struct OwnedScript {
  pub source: String,
  pub filename: String,
}

impl From<Script<'_>> for OwnedScript {
  fn from(s: Script) -> OwnedScript {
    OwnedScript {
      source: s.source.to_string(),
      filename: s.filename.to_string(),
    }
  }
}

/// Represents data used to initialize isolate at startup
/// either a binary snapshot or a javascript source file
/// in the form of the StartupScript struct.
pub enum StartupData<'a> {
  Script(Script<'a>),
  Snapshot(&'static [u8]),
  OwnedSnapshot(v8::OwnedStartupData),
  None,
}

type JSErrorCreateFn = dyn Fn(V8Exception) -> ErrBox;
type IsolateErrorHandleFn = dyn FnMut(ErrBox) -> Result<(), ErrBox>;

/// A single execution context of JavaScript. Corresponds roughly to the "Web
/// Worker" concept in the DOM. An Isolate is a Future that can be used with
/// Tokio.  The Isolate future complete when there is an error or when all
/// pending ops have completed.
///
/// Ops are created in JavaScript by calling Deno.core.dispatch(), and in Rust
/// by implementing dispatcher function that takes control buffer and optional zero copy buffer
/// as arguments. An async Op corresponds exactly to a Promise in JavaScript.
#[allow(unused)]
pub struct Isolate {
  pub(crate) v8_isolate: Option<v8::OwnedIsolate>,
  snapshot_creator: Option<v8::SnapshotCreator>,
  has_snapshotted: bool,
  snapshot: Option<SnapshotConfig>,
  pub(crate) last_exception: Option<String>,
  pub(crate) global_context: v8::Global<v8::Context>,
  pub(crate) shared_ab: v8::Global<v8::SharedArrayBuffer>,
  pub(crate) js_recv_cb: v8::Global<v8::Function>,
  pub(crate) pending_promise_exceptions: HashMap<i32, v8::Global<v8::Value>>,
  shared_isolate_handle: Arc<Mutex<Option<*mut v8::Isolate>>>,
  js_error_create: Arc<JSErrorCreateFn>,
  needs_init: bool,
  pub(crate) shared: SharedQueue,
  pending_ops: FuturesUnordered<PendingOpFuture>,
  pending_unref_ops: FuturesUnordered<PendingOpFuture>,
  have_unpolled_ops: bool,
  startup_script: Option<OwnedScript>,
  pub op_registry: Arc<OpRegistry>,
  waker: AtomicWaker,
  error_handler: Option<Box<IsolateErrorHandleFn>>,
  inspector_handle: Option<InspectorHandle>,
  pub inspector_client: Option<InspectorClient>,
}

unsafe impl Send for Isolate {}

impl Drop for Isolate {
  fn drop(&mut self) {
    // remove shared_libdeno_isolate reference
    *self.shared_isolate_handle.lock().unwrap() = None;

    // TODO Too much boiler plate.
    // <Boilerplate>
    let isolate = self.v8_isolate.take().unwrap();
    // Clear persistent handles we own.
    {
      let mut locker = v8::Locker::new(&isolate);
      let mut hs = v8::HandleScope::new(locker.enter());
      let scope = hs.enter();
      // </Boilerplate>
      self.global_context.reset(scope);
      self.shared_ab.reset(scope);
      self.js_recv_cb.reset(scope);
      for (_key, handle) in self.pending_promise_exceptions.iter_mut() {
        handle.reset(scope);
      }
    }
    if let Some(creator) = self.snapshot_creator.take() {
      // TODO(ry) V8 has a strange assert which prevents a SnapshotCreator from
      // being deallocated if it hasn't created a snapshot yet.
      // https://github.com/v8/v8/blob/73212783fbd534fac76cc4b66aac899c13f71fc8/src/api.cc#L603
      // If that assert is removed, this if guard could be removed.
      // WARNING: There may be false positive LSAN errors here.
      std::mem::forget(isolate);
      if self.has_snapshotted {
        drop(creator);
      }
    } else {
      drop(isolate);
    }
  }
}

static DENO_INIT: Once = Once::new();

#[allow(clippy::missing_safety_doc)]
pub unsafe fn v8_init() {
  let platform = v8::new_default_platform();
  v8::V8::initialize_platform(platform);
  v8::V8::initialize();
  // TODO(ry) This makes WASM compile synchronously. Eventually we should
  // remove this to make it work asynchronously too. But that requires getting
  // PumpMessageLoop and RunMicrotasks setup correctly.
  // See https://github.com/denoland/deno/issues/2544
  let argv = vec![
    "".to_string(),
    "--no-wasm-async-compilation".to_string(),
    "--harmony-top-level-await".to_string(),
  ];
  v8::V8::set_flags_from_command_line(argv);
}

impl Isolate {
  /// startup_data defines the snapshot or script used at startup to initialize
  /// the isolate.
  pub fn new(startup_data: StartupData, will_snapshot: bool) -> Box<Self> {
    DENO_INIT.call_once(|| {
      unsafe { v8_init() };
    });

    let mut load_snapshot: Option<SnapshotConfig> = None;
    let mut startup_script: Option<OwnedScript> = None;

    // Separate into Option values for each startup type
    match startup_data {
      StartupData::Script(d) => {
        startup_script = Some(d.into());
      }
      StartupData::Snapshot(d) => {
        load_snapshot = Some(d.into());
      }
      StartupData::OwnedSnapshot(d) => {
        load_snapshot = Some(d.into());
      }
      StartupData::None => {}
    };

    let mut global_context = v8::Global::<v8::Context>::new();
    let (mut isolate, maybe_snapshot_creator) = if will_snapshot {
      // TODO(ry) Support loading snapshots before snapshotting.
      assert!(load_snapshot.is_none());
      let mut creator =
        v8::SnapshotCreator::new(Some(&bindings::EXTERNAL_REFERENCES));
      let isolate = unsafe { creator.get_owned_isolate() };
      let isolate = Isolate::setup_isolate(isolate);

      let mut locker = v8::Locker::new(&isolate);
      let scope = locker.enter();

      let mut hs = v8::HandleScope::new(scope);
      let scope = hs.enter();

      let context = bindings::initialize_context(scope);
      global_context.set(scope, context);
      creator.set_default_context(context);

      (isolate, Some(creator))
    } else {
      let mut params = v8::Isolate::create_params();
      params.set_array_buffer_allocator(v8::new_default_allocator());
      params.set_external_references(&bindings::EXTERNAL_REFERENCES);
      if let Some(ref mut snapshot) = load_snapshot {
        params.set_snapshot_blob(snapshot);
      }

      let isolate = v8::Isolate::new(params);
      let isolate = Isolate::setup_isolate(isolate);

      let mut locker = v8::Locker::new(&isolate);
      let scope = locker.enter();

      let mut hs = v8::HandleScope::new(scope);
      let scope = hs.enter();

      let context = match load_snapshot {
        Some(_) => v8::Context::new(scope),
        None => {
          // If no snapshot is provided, we initialize the context with empty
          // main source code and source maps.
          bindings::initialize_context(scope)
        }
      };
      global_context.set(scope, context);

      (isolate, None)
    };

    let shared = SharedQueue::new(RECOMMENDED_SIZE);
    let needs_init = true;

    let core_isolate = Self {
      v8_isolate: None,
      last_exception: None,
      global_context,
      pending_promise_exceptions: HashMap::new(),
      shared_ab: v8::Global::<v8::SharedArrayBuffer>::new(),
      js_recv_cb: v8::Global::<v8::Function>::new(),
      snapshot_creator: maybe_snapshot_creator,
      snapshot: load_snapshot,
      has_snapshotted: false,
      shared_isolate_handle: Arc::new(Mutex::new(None)),
      js_error_create: Arc::new(CoreJSError::from_v8_exception),
      shared,
      needs_init,
      pending_ops: FuturesUnordered::new(),
      pending_unref_ops: FuturesUnordered::new(),
      have_unpolled_ops: false,
      startup_script,
      op_registry: Arc::new(OpRegistry::new()),
      waker: AtomicWaker::new(),
      error_handler: None,
      inspector_handle: None,
      inspector_client: None,
    };

    let mut boxed_isolate = Box::new(core_isolate);
    {
      let core_isolate_ptr: *mut Self = Box::into_raw(boxed_isolate);
      unsafe { isolate.set_data(0, core_isolate_ptr as *mut c_void) };
      boxed_isolate = unsafe { Box::from_raw(core_isolate_ptr) };
      let shared_handle_ptr = &mut *isolate;
      *boxed_isolate.shared_isolate_handle.lock().unwrap() =
        Some(shared_handle_ptr);
      boxed_isolate.v8_isolate = Some(isolate);
    }

    boxed_isolate
  }

  pub fn setup_isolate(mut isolate: v8::OwnedIsolate) -> v8::OwnedIsolate {
    isolate.set_capture_stack_trace_for_uncaught_exceptions(true, 10);
    isolate.set_promise_reject_callback(bindings::promise_reject_callback);
    isolate.add_message_listener(bindings::message_callback);
    isolate
  }

  pub fn exception_to_err_result<'a, T>(
    &mut self,
    scope: &mut (impl v8::ToLocal<'a> + v8::InContext),
    exception: v8::Local<v8::Value>,
  ) -> Result<T, ErrBox> {
    self.handle_exception(scope, exception);
    self.check_last_exception().map(|_| unreachable!())
  }

  pub fn handle_exception<'a>(
    &mut self,
    scope: &mut (impl v8::ToLocal<'a> + v8::InContext),
    exception: v8::Local<v8::Value>,
  ) {
    // Use a HandleScope because the  functions below create a lot of
    // local handles (in particular, `encode_message_as_json()` does).
    let mut hs = v8::HandleScope::new(scope);
    let scope = hs.enter();

    let is_terminating_exception = scope.isolate().is_execution_terminating();
    let mut exception = exception;

    if is_terminating_exception {
      // TerminateExecution was called. Cancel exception termination so that the
      // exception can be created..
      scope.isolate().cancel_terminate_execution();

      // Maybe make a new exception object.
      if exception.is_null_or_undefined() {
        let exception_str =
          v8::String::new(scope, "execution terminated").unwrap();
        exception = v8::Exception::error(scope, exception_str);
      }
    }

    let message = v8::Exception::create_message(scope, exception);
    let json_str = self.encode_message_as_json(scope, message);
    self.last_exception = Some(json_str);

    if is_terminating_exception {
      // Re-enable exception termination.
      scope.isolate().terminate_execution();
    }
  }

  pub fn encode_message_as_json<'a>(
    &mut self,
    scope: &mut (impl v8::ToLocal<'a> + v8::InContext),
    message: v8::Local<v8::Message>,
  ) -> String {
    let context = scope.isolate().get_current_context();
    let json_obj = bindings::encode_message_as_object(scope, message);
    let json_string = v8::json::stringify(context, json_obj.into()).unwrap();
<<<<<<< HEAD
    json_string.to_rust_string_lossy(s)
  }

  #[allow(dead_code)]
  pub fn run_microtasks(&mut self) {
    let isolate = self.v8_isolate.as_mut().unwrap();
    let _locker = v8::Locker::new(isolate);
    // isolate.enter();
    isolate.run_microtasks();
    // isolate.exit();
  }

  pub fn set_inspector_handle(&mut self, handle: InspectorHandle) {
    let isolate = self.v8_isolate.as_mut().unwrap();
    let mut locker = v8::Locker::new(isolate);
    assert!(!self.global_context.is_empty());
    let mut hs = v8::HandleScope::new(locker.enter());
    let s = hs.enter();
    let context = self.global_context.get(s).unwrap();

    let client = InspectorClient::new(isolate, context);
    self.inspector_handle = Some(handle);
    self.inspector_client = Some(client);
    eprintln!("client created");
  }

  #[allow(unused)]
  pub fn inspector_message_cb(
    &mut self,
    mut message: v8::UniquePtr<v8::inspector::StringBuffer>,
  ) {
    eprintln!("inspector message cb");
    if let Some(handle) = &self.inspector_handle {
      let tx = handle.tx.lock().unwrap();

      let mut string_buffer = message.unwrap();
      let string_view = string_buffer.string();
      let str_message = if string_view.is_8bit() {
        let v = string_view.characters8().unwrap().to_vec();
        String::from_utf8(v).unwrap()
      } else {
        String::from_utf16(string_view.characters16().unwrap()).unwrap()
      };
      tx.send(str_message).unwrap();
    }
  }

  #[allow(unused)]
  pub fn inspector_block_recv(&mut self) {
    eprintln!("inspector block recv");
    if let Some(handle) = &self.inspector_handle {
      let rx = handle.rx.lock().unwrap();
      let msg = rx.recv().unwrap();
      if let Some(handle) = &self.inspector_handle {
        let tx = handle.tx.lock().unwrap();
        tx.send(msg).unwrap();
      }
    }
  }

  #[allow(unused)]
  pub fn inspector_message(&mut self, message: String) {
    let isolate = self.v8_isolate.as_ref().unwrap();
    let mut locker = v8::Locker::new(isolate);
    assert!(!self.global_context.is_empty());
    let mut hs = v8::HandleScope::new(locker.enter());
    let s = hs.enter();
    let mut context = self.global_context.get(s).unwrap();
    let mut cs = v8::ContextScope::new(s, context);
    let s = cs.enter();

    let inspector_client = self.inspector_client.as_mut().unwrap();
    let mut session = inspector_client.get_session();
    eprintln!("before message");
    let message = &message.into_bytes()[..];
    let string_view = v8::inspector::StringView::from(message);
    eprintln!("before dispatch protocol message");
    session.dispatch_protocol_message(&string_view);
    eprintln!("after dispatch protocol message");
    // let task_runner = platform::get_foreground_task_runner(self);
    // let task = DispatchOnInspectorBackendTask::new(session, message);
    // task_runner.post_task(task);

    // v8::platform::pump_message_loop(V*_::get(), isolate)
  }

  // TODO(bartlomieju): `error_handler` should be removed
  #[allow(dead_code)]
  pub fn set_error_handler(&mut self, handler: Box<IsolateErrorHandleFn>) {
    self.error_handler = Some(handler);
=======
    json_string.to_rust_string_lossy(scope)
>>>>>>> c824eb58
  }

  /// Defines the how Deno.core.dispatch() acts.
  /// Called whenever Deno.core.dispatch() is called in JavaScript. zero_copy_buf
  /// corresponds to the second argument of Deno.core.dispatch().
  ///
  /// Requires runtime to explicitly ask for op ids before using any of the ops.
  pub fn register_op<F>(&self, name: &str, op: F) -> OpId
  where
    F: Fn(&[u8], Option<ZeroCopyBuf>) -> CoreOp + Send + Sync + 'static,
  {
    self.op_registry.register(name, op)
  }

  /// Allows a callback to be set whenever a V8 exception is made. This allows
  /// the caller to wrap the V8Exception into an error. By default this callback
  /// is set to CoreJSError::from_v8_exception.
  pub fn set_js_error_create<F>(&mut self, f: F)
  where
    F: Fn(V8Exception) -> ErrBox + 'static,
  {
    self.js_error_create = Arc::new(f);
  }

  /// Get a thread safe handle on the isolate.
  pub fn shared_isolate_handle(&mut self) -> IsolateHandle {
    IsolateHandle {
      shared_isolate: self.shared_isolate_handle.clone(),
    }
  }

  /// Executes a bit of built-in JavaScript to provide Deno.sharedQueue.
  pub(crate) fn shared_init(&mut self) {
    if self.needs_init {
      self.needs_init = false;
      js_check(
        self.execute("shared_queue.js", include_str!("shared_queue.js")),
      );
      // Maybe execute the startup script.
      if let Some(s) = self.startup_script.take() {
        self.execute(&s.filename, &s.source).unwrap()
      }
    }
  }

  pub fn dispatch_op<'s>(
    &mut self,
    scope: &mut (impl v8::ToLocal<'s> + v8::InContext),
    op_id: OpId,
    control_buf: &[u8],
    zero_copy_buf: Option<ZeroCopyBuf>,
  ) -> Option<(OpId, Box<[u8]>)> {
    let maybe_op = self.op_registry.call(op_id, control_buf, zero_copy_buf);

    let op = match maybe_op {
      Some(op) => op,
      None => {
        let message =
          v8::String::new(scope, &format!("Unknown op id: {}", op_id)).unwrap();
        let exception = v8::Exception::type_error(scope, message);
        scope.isolate().throw_exception(exception);
        return None;
      }
    };

    debug_assert_eq!(self.shared.size(), 0);
    match op {
      Op::Sync(buf) => {
        // For sync messages, we always return the response via Deno.core.send's
        // return value. Sync messages ignore the op_id.
        let op_id = 0;
        Some((op_id, buf))
      }
      Op::Async(fut) => {
        let fut2 = fut.map_ok(move |buf| (op_id, buf));
        self.pending_ops.push(fut2.boxed());
        self.have_unpolled_ops = true;
        None
      }
      Op::AsyncUnref(fut) => {
        let fut2 = fut.map_ok(move |buf| (op_id, buf));
        self.pending_unref_ops.push(fut2.boxed());
        self.have_unpolled_ops = true;
        None
      }
    }
  }

  /// Executes traditional JavaScript code (traditional = not ES modules)
  ///
  /// ErrBox can be downcast to a type that exposes additional information about
  /// the V8 exception. By default this type is CoreJSError, however it may be a
  /// different type if Isolate::set_js_error_create() has been used.
  pub fn execute(
    &mut self,
    js_filename: &str,
    js_source: &str,
  ) -> Result<(), ErrBox> {
    self.shared_init();

    let isolate = self.v8_isolate.as_ref().unwrap();
    let mut locker = v8::Locker::new(isolate);
    assert!(!self.global_context.is_empty());
    let mut hs = v8::HandleScope::new(locker.enter());
    let scope = hs.enter();
    let context = self.global_context.get(scope).unwrap();
    let mut cs = v8::ContextScope::new(scope, context);
    let scope = cs.enter();

    let source = v8::String::new(scope, js_source).unwrap();
    let name = v8::String::new(scope, js_filename).unwrap();
    let origin = bindings::script_origin(scope, name);

    let mut try_catch = v8::TryCatch::new(scope);
    let tc = try_catch.enter();

    let mut script =
      v8::Script::compile(scope, context, source, Some(&origin)).unwrap();
    match script.run(scope, context) {
      Some(_) => Ok(()),
      None => {
        assert!(tc.has_caught());
        let exception = tc.exception().unwrap();
        self.exception_to_err_result(scope, exception)
      }
    }
  }

  pub(crate) fn check_last_exception(&mut self) -> Result<(), ErrBox> {
    match self.last_exception.take() {
      None => Ok(()),
      Some(json_str) => {
        let v8_exception = V8Exception::from_json(&json_str).unwrap();
        let js_error = (self.js_error_create)(v8_exception);
        Err(js_error)
      }
    }
  }

  pub(crate) fn attach_handle_to_error(
    &mut self,
    scope: &mut impl v8::InIsolate,
    err: ErrBox,
    handle: v8::Local<v8::Value>,
  ) -> ErrBox {
    ErrWithV8Handle::new(scope, err, handle).into()
  }

  fn check_promise_exceptions<'s>(
    &mut self,
    scope: &mut (impl v8::ToLocal<'s> + v8::InContext),
  ) -> Result<(), ErrBox> {
    if let Some(&key) = self.pending_promise_exceptions.keys().next() {
      let mut handle = self.pending_promise_exceptions.remove(&key).unwrap();
      let exception = handle.get(scope).expect("empty error handle");
      handle.reset(scope);
      self.exception_to_err_result(scope, exception)
    } else {
      Ok(())
    }
  }

  fn async_op_response<'s>(
    &mut self,
    scope: &mut (impl v8::ToLocal<'s> + v8::InContext),
    maybe_buf: Option<(OpId, Box<[u8]>)>,
  ) -> Result<(), ErrBox> {
    let context = scope.isolate().get_current_context();
    let global: v8::Local<v8::Value> = context.global(scope).into();
    let js_recv_cb = self
      .js_recv_cb
      .get(scope)
      .expect("Deno.core.recv has not been called.");

    // TODO(piscisaureus): properly integrate TryCatch in the scope chain.
    let mut try_catch = v8::TryCatch::new(scope);
    let tc = try_catch.enter();

    match maybe_buf {
      Some((op_id, buf)) => {
        let op_id: v8::Local<v8::Value> =
          v8::Integer::new(scope, op_id as i32).into();
        let ui8: v8::Local<v8::Value> =
          bindings::boxed_slice_to_uint8array(scope, buf).into();
        js_recv_cb.call(scope, context, global, &[op_id, ui8])
      }
      None => js_recv_cb.call(scope, context, global, &[]),
    };

    match tc.exception() {
      None => Ok(()),
      Some(exception) => self.exception_to_err_result(scope, exception),
    }
  }

  /// Takes a snapshot. The isolate should have been created with will_snapshot
  /// set to true.
  ///
  /// ErrBox can be downcast to a type that exposes additional information about
  /// the V8 exception. By default this type is CoreJSError, however it may be a
  /// different type if Isolate::set_js_error_create() has been used.
  pub fn snapshot(&mut self) -> Result<v8::OwnedStartupData, ErrBox> {
    assert!(self.snapshot_creator.is_some());

    let isolate = self.v8_isolate.as_ref().unwrap();
    let mut locker = v8::Locker::new(isolate);
    let mut hs = v8::HandleScope::new(locker.enter());
    let scope = hs.enter();
    self.global_context.reset(scope);

    let snapshot_creator = self.snapshot_creator.as_mut().unwrap();
    let snapshot = snapshot_creator
      .create_blob(v8::FunctionCodeHandling::Keep)
      .unwrap();
    self.has_snapshotted = true;
    self.check_last_exception().map(|_| snapshot)
  }
}

impl Future for Isolate {
  type Output = Result<(), ErrBox>;

  fn poll(self: Pin<&mut Self>, cx: &mut Context) -> Poll<Self::Output> {
    let inner = self.get_mut();
    inner.waker.register(cx.waker());
    inner.shared_init();

    let mut locker = v8::Locker::new(&*inner.v8_isolate.as_mut().unwrap());
    let mut hs = v8::HandleScope::new(locker.enter());
    let scope = hs.enter();
    let context = inner.global_context.get(scope).unwrap();
    let mut cs = v8::ContextScope::new(scope, context);
    let scope = cs.enter();

    inner.check_promise_exceptions(scope)?;

    let mut overflow_response: Option<(OpId, Buf)> = None;

    loop {
      // Now handle actual ops.
      inner.have_unpolled_ops = false;
      #[allow(clippy::match_wild_err_arm)]
      match select(&mut inner.pending_ops, &mut inner.pending_unref_ops)
        .poll_next_unpin(cx)
      {
        Poll::Ready(Some(Err(_))) => panic!("unexpected op error"),
        Poll::Ready(None) => break,
        Poll::Pending => break,
        Poll::Ready(Some(Ok((op_id, buf)))) => {
          let successful_push = inner.shared.push(op_id, &buf);
          if !successful_push {
            // If we couldn't push the response to the shared queue, because
            // there wasn't enough size, we will return the buffer via the
            // legacy route, using the argument of deno_respond.
            overflow_response = Some((op_id, buf));
            break;
          }
        }
      }
    }

    if inner.shared.size() > 0 {
      inner.async_op_response(scope, None)?;
      // The other side should have shifted off all the messages.
      assert_eq!(inner.shared.size(), 0);
    }

    if overflow_response.is_some() {
      let (op_id, buf) = overflow_response.take().unwrap();
      inner.async_op_response(scope, Some((op_id, buf)))?;
    }

    inner.check_promise_exceptions(scope)?;

    // We're idle if pending_ops is empty.
    if inner.pending_ops.is_empty() {
      Poll::Ready(Ok(()))
    } else {
      if inner.have_unpolled_ops {
        inner.waker.wake();
      }
      Poll::Pending
    }
  }
}

/// IsolateHandle is a thread safe handle on an Isolate. It exposed thread safe V8 functions.
#[derive(Clone)]
pub struct IsolateHandle {
  shared_isolate: Arc<Mutex<Option<*mut v8::Isolate>>>,
}

unsafe impl Send for IsolateHandle {}

impl IsolateHandle {
  /// Terminate the execution of any currently running javascript.
  /// After terminating execution it is probably not wise to continue using
  /// the isolate.
  pub fn terminate_execution(&self) {
    if let Some(isolate) = *self.shared_isolate.lock().unwrap() {
      let isolate = unsafe { &mut *isolate };
      isolate.terminate_execution();
    }
  }
}

pub fn js_check<T>(r: Result<T, ErrBox>) -> T {
  if let Err(e) = r {
    panic!(e.to_string());
  }
  r.unwrap()
}

#[cfg(test)]
pub mod tests {
  use super::*;
  use futures::future::lazy;
  use std::ops::FnOnce;
  use std::sync::atomic::{AtomicUsize, Ordering};

  pub fn run_in_task<F>(f: F)
  where
    F: FnOnce(&mut Context) + Send + 'static,
  {
    futures::executor::block_on(lazy(move |cx| f(cx)));
  }

  fn poll_until_ready<F>(future: &mut F, max_poll_count: usize) -> F::Output
  where
    F: Future + Unpin,
  {
    let mut cx = Context::from_waker(futures::task::noop_waker_ref());
    for _ in 0..max_poll_count {
      match future.poll_unpin(&mut cx) {
        Poll::Pending => continue,
        Poll::Ready(val) => return val,
      }
    }
    panic!(
      "Isolate still not ready after polling {} times.",
      max_poll_count
    )
  }

  pub enum Mode {
    Async,
    AsyncUnref,
    OverflowReqSync,
    OverflowResSync,
    OverflowReqAsync,
    OverflowResAsync,
  }

  pub fn setup(mode: Mode) -> (Box<Isolate>, Arc<AtomicUsize>) {
    let dispatch_count = Arc::new(AtomicUsize::new(0));
    let dispatch_count_ = dispatch_count.clone();

    let mut isolate = Isolate::new(StartupData::None, false);

    let dispatcher =
      move |control: &[u8], _zero_copy: Option<ZeroCopyBuf>| -> CoreOp {
        dispatch_count_.fetch_add(1, Ordering::Relaxed);
        match mode {
          Mode::Async => {
            assert_eq!(control.len(), 1);
            assert_eq!(control[0], 42);
            let buf = vec![43u8, 0, 0, 0].into_boxed_slice();
            Op::Async(futures::future::ok(buf).boxed())
          }
          Mode::AsyncUnref => {
            assert_eq!(control.len(), 1);
            assert_eq!(control[0], 42);
            let fut = async {
              // This future never finish.
              futures::future::pending::<()>().await;
              let buf = vec![43u8, 0, 0, 0].into_boxed_slice();
              Ok(buf)
            };
            Op::AsyncUnref(fut.boxed())
          }
          Mode::OverflowReqSync => {
            assert_eq!(control.len(), 100 * 1024 * 1024);
            let buf = vec![43u8, 0, 0, 0].into_boxed_slice();
            Op::Sync(buf)
          }
          Mode::OverflowResSync => {
            assert_eq!(control.len(), 1);
            assert_eq!(control[0], 42);
            let mut vec = Vec::<u8>::new();
            vec.resize(100 * 1024 * 1024, 0);
            vec[0] = 99;
            let buf = vec.into_boxed_slice();
            Op::Sync(buf)
          }
          Mode::OverflowReqAsync => {
            assert_eq!(control.len(), 100 * 1024 * 1024);
            let buf = vec![43u8, 0, 0, 0].into_boxed_slice();
            Op::Async(futures::future::ok(buf).boxed())
          }
          Mode::OverflowResAsync => {
            assert_eq!(control.len(), 1);
            assert_eq!(control[0], 42);
            let mut vec = Vec::<u8>::new();
            vec.resize(100 * 1024 * 1024, 0);
            vec[0] = 4;
            let buf = vec.into_boxed_slice();
            Op::Async(futures::future::ok(buf).boxed())
          }
        }
      };

    isolate.register_op("test", dispatcher);

    js_check(isolate.execute(
      "setup.js",
      r#"
        function assert(cond) {
          if (!cond) {
            throw Error("assert");
          }
        }
        "#,
    ));
    assert_eq!(dispatch_count.load(Ordering::Relaxed), 0);
    (isolate, dispatch_count)
  }

  #[test]
  fn test_dispatch() {
    let (mut isolate, dispatch_count) = setup(Mode::Async);
    js_check(isolate.execute(
      "filename.js",
      r#"
        let control = new Uint8Array([42]);
        Deno.core.send(1, control);
        async function main() {
          Deno.core.send(1, control);
        }
        main();
        "#,
    ));
    assert_eq!(dispatch_count.load(Ordering::Relaxed), 2);
  }

  #[test]
  fn test_poll_async_delayed_ops() {
    run_in_task(|cx| {
      let (mut isolate, dispatch_count) = setup(Mode::Async);

      js_check(isolate.execute(
        "setup2.js",
        r#"
         let nrecv = 0;
         Deno.core.setAsyncHandler(1, (buf) => {
           nrecv++;
         });
         "#,
      ));
      assert_eq!(dispatch_count.load(Ordering::Relaxed), 0);
      js_check(isolate.execute(
        "check1.js",
        r#"
         assert(nrecv == 0);
         let control = new Uint8Array([42]);
         Deno.core.send(1, control);
         assert(nrecv == 0);
         "#,
      ));
      assert_eq!(dispatch_count.load(Ordering::Relaxed), 1);
      assert!(match isolate.poll_unpin(cx) {
        Poll::Ready(Ok(_)) => true,
        _ => false,
      });
      assert_eq!(dispatch_count.load(Ordering::Relaxed), 1);
      js_check(isolate.execute(
        "check2.js",
        r#"
         assert(nrecv == 1);
         Deno.core.send(1, control);
         assert(nrecv == 1);
         "#,
      ));
      assert_eq!(dispatch_count.load(Ordering::Relaxed), 2);
      assert!(match isolate.poll_unpin(cx) {
        Poll::Ready(Ok(_)) => true,
        _ => false,
      });
      js_check(isolate.execute("check3.js", "assert(nrecv == 2)"));
      assert_eq!(dispatch_count.load(Ordering::Relaxed), 2);
      // We are idle, so the next poll should be the last.
      assert!(match isolate.poll_unpin(cx) {
        Poll::Ready(Ok(_)) => true,
        _ => false,
      });
    });
  }

  #[test]
  fn test_poll_async_optional_ops() {
    run_in_task(|cx| {
      let (mut isolate, dispatch_count) = setup(Mode::AsyncUnref);
      js_check(isolate.execute(
        "check1.js",
        r#"
          Deno.core.setAsyncHandler(1, (buf) => {
            // This handler will never be called
            assert(false);
          });
          let control = new Uint8Array([42]);
          Deno.core.send(1, control);
        "#,
      ));
      assert_eq!(dispatch_count.load(Ordering::Relaxed), 1);
      // The above op never finish, but isolate can finish
      // because the op is an unreffed async op.
      assert!(match isolate.poll_unpin(cx) {
        Poll::Ready(Ok(_)) => true,
        _ => false,
      });
    })
  }

  #[test]
  fn terminate_execution() {
    let (tx, rx) = std::sync::mpsc::channel::<bool>();
    let tx_clone = tx.clone();

    let (mut isolate, _dispatch_count) = setup(Mode::Async);
    let shared = isolate.shared_isolate_handle();

    let t1 = std::thread::spawn(move || {
      // allow deno to boot and run
      std::thread::sleep(std::time::Duration::from_millis(100));

      // terminate execution
      shared.terminate_execution();

      // allow shutdown
      std::thread::sleep(std::time::Duration::from_millis(200));

      // unless reported otherwise the test should fail after this point
      tx_clone.send(false).ok();
    });

    let t2 = std::thread::spawn(move || {
      // Rn an infinite loop, which should be terminated.
      match isolate.execute("infinite_loop.js", "for(;;) {}") {
        Ok(_) => panic!("execution should be terminated"),
        Err(e) => {
          assert_eq!(e.to_string(), "Uncaught Error: execution terminated")
        }
      };

      // `execute()` returned, which means `terminate_execution()` worked.
      tx.send(true).ok();

      // Make sure the isolate unusable again.
      isolate
        .execute("simple.js", "1 + 1")
        .expect("execution should be possible again");
    });

    rx.recv().expect("execution should be terminated");

    t1.join().unwrap();
    t2.join().unwrap();
  }

  #[test]
  fn dangling_shared_isolate() {
    let shared = {
      // isolate is dropped at the end of this block
      let (mut isolate, _dispatch_count) = setup(Mode::Async);
      isolate.shared_isolate_handle()
    };

    // this should not SEGFAULT
    shared.terminate_execution();
  }

  #[test]
  fn overflow_req_sync() {
    let (mut isolate, dispatch_count) = setup(Mode::OverflowReqSync);
    js_check(isolate.execute(
      "overflow_req_sync.js",
      r#"
        let asyncRecv = 0;
        Deno.core.setAsyncHandler(1, (buf) => { asyncRecv++ });
        // Large message that will overflow the shared space.
        let control = new Uint8Array(100 * 1024 * 1024);
        let response = Deno.core.dispatch(1, control);
        assert(response instanceof Uint8Array);
        assert(response.length == 4);
        assert(response[0] == 43);
        assert(asyncRecv == 0);
        "#,
    ));
    assert_eq!(dispatch_count.load(Ordering::Relaxed), 1);
  }

  #[test]
  fn overflow_res_sync() {
    // TODO(ry) This test is quite slow due to memcpy-ing 100MB into JS. We
    // should optimize this.
    let (mut isolate, dispatch_count) = setup(Mode::OverflowResSync);
    js_check(isolate.execute(
      "overflow_res_sync.js",
      r#"
        let asyncRecv = 0;
        Deno.core.setAsyncHandler(1, (buf) => { asyncRecv++ });
        // Large message that will overflow the shared space.
        let control = new Uint8Array([42]);
        let response = Deno.core.dispatch(1, control);
        assert(response instanceof Uint8Array);
        assert(response.length == 100 * 1024 * 1024);
        assert(response[0] == 99);
        assert(asyncRecv == 0);
        "#,
    ));
    assert_eq!(dispatch_count.load(Ordering::Relaxed), 1);
  }

  #[test]
  fn overflow_req_async() {
    run_in_task(|cx| {
      let (mut isolate, dispatch_count) = setup(Mode::OverflowReqAsync);
      js_check(isolate.execute(
        "overflow_req_async.js",
        r#"
         let asyncRecv = 0;
         Deno.core.setAsyncHandler(1, (buf) => {
           assert(buf.byteLength === 4);
           assert(buf[0] === 43);
           asyncRecv++;
         });
         // Large message that will overflow the shared space.
         let control = new Uint8Array(100 * 1024 * 1024);
         let response = Deno.core.dispatch(1, control);
         // Async messages always have null response.
         assert(response == null);
         assert(asyncRecv == 0);
         "#,
      ));
      assert_eq!(dispatch_count.load(Ordering::Relaxed), 1);
      assert!(match isolate.poll_unpin(cx) {
        Poll::Ready(Ok(_)) => true,
        _ => false,
      });
      js_check(isolate.execute("check.js", "assert(asyncRecv == 1);"));
    });
  }

  #[test]
  fn overflow_res_async() {
    run_in_task(|_cx| {
      // TODO(ry) This test is quite slow due to memcpy-ing 100MB into JS. We
      // should optimize this.
      let (mut isolate, dispatch_count) = setup(Mode::OverflowResAsync);
      js_check(isolate.execute(
        "overflow_res_async.js",
        r#"
         let asyncRecv = 0;
         Deno.core.setAsyncHandler(1, (buf) => {
           assert(buf.byteLength === 100 * 1024 * 1024);
           assert(buf[0] === 4);
           asyncRecv++;
         });
         // Large message that will overflow the shared space.
         let control = new Uint8Array([42]);
         let response = Deno.core.dispatch(1, control);
         assert(response == null);
         assert(asyncRecv == 0);
         "#,
      ));
      assert_eq!(dispatch_count.load(Ordering::Relaxed), 1);
      poll_until_ready(&mut isolate, 3).unwrap();
      js_check(isolate.execute("check.js", "assert(asyncRecv == 1);"));
    });
  }

  #[test]
  fn overflow_res_multiple_dispatch_async() {
    // TODO(ry) This test is quite slow due to memcpy-ing 100MB into JS. We
    // should optimize this.
    run_in_task(|_cx| {
      let (mut isolate, dispatch_count) = setup(Mode::OverflowResAsync);
      js_check(isolate.execute(
        "overflow_res_multiple_dispatch_async.js",
        r#"
         let asyncRecv = 0;
         Deno.core.setAsyncHandler(1, (buf) => {
           assert(buf.byteLength === 100 * 1024 * 1024);
           assert(buf[0] === 4);
           asyncRecv++;
         });
         // Large message that will overflow the shared space.
         let control = new Uint8Array([42]);
         let response = Deno.core.dispatch(1, control);
         assert(response == null);
         assert(asyncRecv == 0);
         // Dispatch another message to verify that pending ops
         // are done even if shared space overflows
         Deno.core.dispatch(1, control);
         "#,
      ));
      assert_eq!(dispatch_count.load(Ordering::Relaxed), 2);
      poll_until_ready(&mut isolate, 3).unwrap();
      js_check(isolate.execute("check.js", "assert(asyncRecv == 2);"));
    });
  }

  #[test]
  fn test_pre_dispatch() {
    run_in_task(|mut cx| {
      let (mut isolate, _dispatch_count) = setup(Mode::OverflowResAsync);
      js_check(isolate.execute(
        "bad_op_id.js",
        r#"
          let thrown;
          try {
            Deno.core.dispatch(100, []);
          } catch (e) {
            thrown = e;
          }
          assert(String(thrown) === "TypeError: Unknown op id: 100");
         "#,
      ));
      if let Poll::Ready(Err(_)) = isolate.poll_unpin(&mut cx) {
        unreachable!();
      }
    });
  }

  #[test]
  fn test_js() {
    run_in_task(|mut cx| {
      let (mut isolate, _dispatch_count) = setup(Mode::Async);
      js_check(
        isolate.execute(
          "shared_queue_test.js",
          include_str!("shared_queue_test.js"),
        ),
      );
      if let Poll::Ready(Err(_)) = isolate.poll_unpin(&mut cx) {
        unreachable!();
      }
    });
  }

  #[test]
  fn will_snapshot() {
    let snapshot = {
      let mut isolate = Isolate::new(StartupData::None, true);
      js_check(isolate.execute("a.js", "a = 1 + 2"));
      let s = isolate.snapshot().unwrap();
      drop(isolate);
      s
    };

    let startup_data = StartupData::OwnedSnapshot(snapshot);
    let mut isolate2 = Isolate::new(startup_data, false);
    js_check(isolate2.execute("check.js", "if (a != 3) throw Error('x')"));
  }
}

// TODO(piscisaureus): rusty_v8 should implement the Error trait on
// values of type v8::Global<T>.
pub struct ErrWithV8Handle {
  err: ErrBox,
  handle: v8::Global<v8::Value>,
}

impl ErrWithV8Handle {
  pub fn new(
    scope: &mut impl v8::InIsolate,
    err: ErrBox,
    handle: v8::Local<v8::Value>,
  ) -> Self {
    let handle = v8::Global::new_from(scope, handle);
    Self { err, handle }
  }

  pub fn get_handle(&mut self) -> &mut v8::Global<v8::Value> {
    &mut self.handle
  }
}

unsafe impl Send for ErrWithV8Handle {}
unsafe impl Sync for ErrWithV8Handle {}

impl Error for ErrWithV8Handle {}

impl fmt::Display for ErrWithV8Handle {
  fn fmt(&self, f: &mut fmt::Formatter) -> fmt::Result {
    self.err.fmt(f)
  }
}

impl fmt::Debug for ErrWithV8Handle {
  fn fmt(&self, f: &mut fmt::Formatter) -> fmt::Result {
    self.err.fmt(f)
  }
}<|MERGE_RESOLUTION|>--- conflicted
+++ resolved
@@ -51,15 +51,8 @@
 impl ZeroCopyBuf {
   pub fn new(view: v8::Local<v8::ArrayBufferView>) -> Self {
     let backing_store = view.buffer().unwrap().get_backing_store();
-<<<<<<< HEAD
-    let p = unsafe { &mut *backing_store.get() };
-    let backing_store_ptr = p as *mut _ as *mut u8;
-    let view_ptr = unsafe { backing_store_ptr.add(view.byte_offset()) };
-    let view_len = view.byte_length();
-=======
     let byte_offset = view.byte_offset();
     let byte_length = view.byte_length();
->>>>>>> c824eb58
     Self {
       backing_store,
       byte_offset,
@@ -426,8 +419,7 @@
     let context = scope.isolate().get_current_context();
     let json_obj = bindings::encode_message_as_object(scope, message);
     let json_string = v8::json::stringify(context, json_obj.into()).unwrap();
-<<<<<<< HEAD
-    json_string.to_rust_string_lossy(s)
+    json_string.to_rust_string_lossy(scope)
   }
 
   #[allow(dead_code)]
@@ -517,9 +509,6 @@
   #[allow(dead_code)]
   pub fn set_error_handler(&mut self, handler: Box<IsolateErrorHandleFn>) {
     self.error_handler = Some(handler);
-=======
-    json_string.to_rust_string_lossy(scope)
->>>>>>> c824eb58
   }
 
   /// Defines the how Deno.core.dispatch() acts.
